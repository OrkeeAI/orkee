--- conflicted
+++ resolved
@@ -74,15 +74,6 @@
           <Alert>
             <Terminal className="h-4 w-4" />
             <AlertDescription>
-<<<<<<< HEAD
-              <p className="font-medium mb-2">How to authenticate:</p>
-              <ol className="text-sm space-y-1 list-decimal list-inside">
-                <li>Open your terminal</li>
-                <li>Run <code className="px-1.5 py-0.5 bg-muted rounded text-xs font-mono">orkee login &lt;provider&gt;</code></li>
-                <li>Your browser will open for authentication</li>
-                <li>Authorize Orkee to access your account</li>
-                <li>Return here to see your connection status</li>
-=======
               <p className="font-medium mb-2">How to authenticate with Claude:</p>
               <ol className="text-sm space-y-2 list-decimal list-inside">
                 <li className="pl-1">
@@ -100,7 +91,6 @@
                 <li className="pl-1">Your browser will open for authentication with Anthropic</li>
                 <li className="pl-1">The generated OAuth token will be imported automatically</li>
                 <li className="pl-1">Return here to see your connection status</li>
->>>>>>> c83b1489
               </ol>
             </AlertDescription>
           </Alert>
@@ -121,7 +111,7 @@
               const isExpiringSoon = status?.expiresAt && (status.expiresAt - Math.floor(Date.now() / 1000)) < 3600;
 
               return (
-                <Card key={provider.id} className={isAuthenticated ? 'border-green-500/50 bg-green-500/5' : ''}>
+                <Card key={provider.id} className={isAuthenticated ? 'border-green-200 bg-green-50/30' : ''}>
                   <CardContent className="pt-6">
                     <div className="flex items-start justify-between">
                       <div className="flex items-start gap-3 flex-1">
@@ -163,8 +153,8 @@
                               )}
                               {status.expiresAt && (
                                 <div className="flex items-center gap-2 text-sm">
-                                  <Clock className={`h-3 w-3 ${isExpiringSoon ? 'text-orange-500 dark:text-orange-400' : 'text-muted-foreground'}`} />
-                                  <span className={isExpiringSoon ? 'text-orange-600 dark:text-orange-400 font-medium' : 'text-muted-foreground'}>
+                                  <Clock className={`h-3 w-3 ${isExpiringSoon ? 'text-orange-500' : 'text-muted-foreground'}`} />
+                                  <span className={isExpiringSoon ? 'text-orange-600 font-medium' : 'text-muted-foreground'}>
                                     Expires in {formatExpiryTime(status.expiresAt)}
                                     {isExpiringSoon && ' (refresh recommended)'}
                                   </span>
@@ -175,13 +165,8 @@
 
                           {!isAuthenticated && (
                             <div className="mt-2">
-<<<<<<< HEAD
-                              <code className="text-xs bg-muted px-2 py-1 rounded font-mono">
-                                orkee login {provider.id}
-=======
                               <code className="text-xs bg-muted border px-2 py-1 rounded font-mono">
                                 orkee auth login {provider.id}
->>>>>>> c83b1489
                               </code>
                             </div>
                           )}
@@ -218,22 +203,6 @@
             <CardContent className="space-y-2">
               <div className="grid grid-cols-2 gap-3 text-sm">
                 <div>
-<<<<<<< HEAD
-                  <p className="text-muted-foreground mb-1">Authenticate:</p>
-                  <code className="text-xs bg-background border px-2 py-1 rounded block font-mono">orkee login &lt;provider&gt;</code>
-                </div>
-                <div>
-                  <p className="text-muted-foreground mb-1">Check Status:</p>
-                  <code className="text-xs bg-background border px-2 py-1 rounded block font-mono">orkee auth status</code>
-                </div>
-                <div>
-                  <p className="text-muted-foreground mb-1">Refresh Token:</p>
-                  <code className="text-xs bg-background border px-2 py-1 rounded block font-mono">orkee auth refresh &lt;provider&gt;</code>
-                </div>
-                <div>
-                  <p className="text-muted-foreground mb-1">Logout:</p>
-                  <code className="text-xs bg-background border px-2 py-1 rounded block font-mono">orkee logout &lt;provider&gt;</code>
-=======
                   <p className="text-foreground font-medium mb-1">Authenticate:</p>
                   <code className="text-xs bg-background border px-2 py-1 rounded block font-mono">orkee auth login claude</code>
                 </div>
@@ -248,7 +217,6 @@
                 <div>
                   <p className="text-foreground font-medium mb-1">Logout:</p>
                   <code className="text-xs bg-background border px-2 py-1 rounded block font-mono">orkee auth logout claude</code>
->>>>>>> c83b1489
                 </div>
               </div>
               <div className="mt-3 pt-3 border-t text-xs text-muted-foreground">
