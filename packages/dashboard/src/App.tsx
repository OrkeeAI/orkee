import { useEffect, useState, lazy, Suspense } from 'react'
import { BrowserRouter, Routes, Route, Navigate, useLocation } from 'react-router-dom'
import { QueryClientProvider } from '@tanstack/react-query'
import { ReactQueryDevtools } from '@tanstack/react-query-devtools'
import { invoke } from '@tauri-apps/api/core'
import { Toaster } from 'sonner'
import { Layout } from '@/components/layout/Layout'
import { ConnectionProvider } from '@/contexts/ConnectionContext'
import { CloudProvider } from '@/contexts/CloudContext'
import { AuthProvider } from '@/contexts/AuthContext'
import { ThemeProvider } from '@/contexts/ThemeContext'
import { TelemetryProvider, useTelemetry, withPageTracking } from '@/contexts/TelemetryContext'
import { ModelPreferencesProvider } from '@/contexts/ModelPreferencesContext'
import { AuthProvider } from '@/contexts/AuthContext'
import { queryClient } from '@/lib/queryClient'
import { PopupCloseHandler } from '@/components/PopupCloseHandler'
import { CliSetupDialog } from '@/components/CliSetupDialog'
import { TelemetryOnboardingDialog } from '@/components/TelemetryOnboardingDialog'
import { TelemetryErrorBoundary } from '@/components/TelemetryErrorBoundary'
import { isTauriApp } from '@/lib/platform'

// Lazy load page components for code splitting
const ProjectsBase = lazy(() => import('@/pages/Projects'))
const ProjectDetailBase = lazy(() => import('@/pages/ProjectDetail'))
const SettingsBase = lazy(() => import('@/pages/Settings'))
const TemplatesBase = lazy(() => import('@/pages/Templates'))
const UsageBase = lazy(() => import('@/pages/Usage'))
const OAuthCallback = lazy(() => import('@/pages/OAuthCallback'))

// Wrap page components with telemetry tracking
const Projects = withPageTracking(ProjectsBase, 'projects')
const ProjectDetail = withPageTracking(ProjectDetailBase, 'project_detail')
const Settings = withPageTracking(SettingsBase, 'settings')
const Templates = withPageTracking(TemplatesBase, 'templates')
const Usage = withPageTracking(UsageBase, 'usage')

// Loading fallback component
function PageLoader() {
  return (
    <div className="flex items-center justify-center h-screen">
      <div className="animate-spin rounded-full h-8 w-8 border-b-2 border-primary"></div>
    </div>
  )
}

// Inner app component that can use telemetry hooks
function AppWithTelemetry() {
  const { shouldShowOnboarding } = useTelemetry();
  const [showCliDialog, setShowCliDialog] = useState(false);
  const [showTelemetryDialog, setShowTelemetryDialog] = useState(false);

  useEffect(() => {
    // Check if we should show the telemetry onboarding
    if (shouldShowOnboarding) {
      setShowTelemetryDialog(true);
    }
  }, [shouldShowOnboarding]);

  useEffect(() => {
    // Check if we should show the CLI setup dialog (Tauri desktop + macOS only)
    const checkCliSetup = async () => {
      // Only run in Tauri desktop environment
      if (!isTauriApp()) {
        return
      }

      try {
        // Check if we're on macOS - using user agent as a simple check
        // In a real Tauri app, platform() from @tauri-apps/api would be more reliable
        const isMac = navigator.platform.toLowerCase().includes('mac')

        if (!isMac) {
          return // Only show on macOS
        }

        // Check user preference
        const preference = await invoke<string>('get_cli_prompt_preference')

        // Check if CLI is already installed
        const isInstalled = await invoke<boolean>('check_cli_installed')

        // Show dialog if: preference is not 'never' AND CLI is not installed
        if (preference !== 'never' && !isInstalled) {
          setShowCliDialog(true)
        }
      } catch (error) {
        console.error('Failed to check CLI setup:', error)
      }
    }

    // Only check CLI setup after telemetry onboarding is handled
    if (!shouldShowOnboarding) {
      checkCliSetup()
    }
  }, [shouldShowOnboarding])

  return (
    <BrowserRouter>
      <ErrorBoundaryWithLocation>
        <PopupCloseHandler />
        <TelemetryOnboardingDialog
          open={showTelemetryDialog}
          onOpenChange={setShowTelemetryDialog}
        />
        <CliSetupDialog
          open={showCliDialog}
          onOpenChange={setShowCliDialog}
        />
        <Suspense fallback={<PageLoader />}>
        <Routes>
          {/* OAuth callback route - outside Layout */}
          <Route path="/oauth/callback" element={<OAuthCallback />} />

          {/* Main app routes - inside Layout */}
          <Route path="/*" element={
            <Layout>
              <Suspense fallback={<PageLoader />}>
                <Routes>
                  <Route path="/" element={<Navigate to="/projects" replace />} />
                  <Route path="/projects" element={<Projects />} />
                  <Route path="/projects/:id" element={<ProjectDetail />} />
                  <Route path="/templates" element={<Templates />} />
                  <Route path="/usage" element={<Usage />} />
                  <Route path="/settings" element={<Settings />} />
                </Routes>
              </Suspense>
            </Layout>
          } />
        </Routes>
      </Suspense>
      </ErrorBoundaryWithLocation>
    </BrowserRouter>
  );
}

// Wrapper component to provide location-based key to error boundary
function ErrorBoundaryWithLocation({ children }: { children: React.ReactNode }) {
  const location = useLocation();
  return (
    <TelemetryErrorBoundary key={location.pathname}>
      {children}
    </TelemetryErrorBoundary>
  );
}

function App() {
  return (
    <ThemeProvider>
      <QueryClientProvider client={queryClient}>
        <ConnectionProvider>
<<<<<<< HEAD
          <AuthProvider>
            <CloudProvider>
=======
          <CloudProvider>
            <AuthProvider>
>>>>>>> c83b1489
              <TelemetryProvider>
                <ModelPreferencesProvider>
                  <AppWithTelemetry />
                  <Toaster richColors position="top-right" />
                </ModelPreferencesProvider>
              </TelemetryProvider>
<<<<<<< HEAD
            </CloudProvider>
          </AuthProvider>
=======
            </AuthProvider>
          </CloudProvider>
>>>>>>> c83b1489
        </ConnectionProvider>
        {/* Only show devtools in development */}
        {import.meta.env.DEV && <ReactQueryDevtools initialIsOpen={false} />}
      </QueryClientProvider>
    </ThemeProvider>
  )
}

export default App<|MERGE_RESOLUTION|>--- conflicted
+++ resolved
@@ -11,7 +11,6 @@
 import { ThemeProvider } from '@/contexts/ThemeContext'
 import { TelemetryProvider, useTelemetry, withPageTracking } from '@/contexts/TelemetryContext'
 import { ModelPreferencesProvider } from '@/contexts/ModelPreferencesContext'
-import { AuthProvider } from '@/contexts/AuthContext'
 import { queryClient } from '@/lib/queryClient'
 import { PopupCloseHandler } from '@/components/PopupCloseHandler'
 import { CliSetupDialog } from '@/components/CliSetupDialog'
@@ -148,26 +147,16 @@
     <ThemeProvider>
       <QueryClientProvider client={queryClient}>
         <ConnectionProvider>
-<<<<<<< HEAD
-          <AuthProvider>
-            <CloudProvider>
-=======
           <CloudProvider>
             <AuthProvider>
->>>>>>> c83b1489
               <TelemetryProvider>
                 <ModelPreferencesProvider>
                   <AppWithTelemetry />
                   <Toaster richColors position="top-right" />
                 </ModelPreferencesProvider>
               </TelemetryProvider>
-<<<<<<< HEAD
-            </CloudProvider>
-          </AuthProvider>
-=======
             </AuthProvider>
           </CloudProvider>
->>>>>>> c83b1489
         </ConnectionProvider>
         {/* Only show devtools in development */}
         {import.meta.env.DEV && <ReactQueryDevtools initialIsOpen={false} />}
