-- ABOUTME: Down migration for consolidated initial schema
-- ABOUTME: Drops all tables, views, triggers, and indexes in reverse dependency order

-- ============================================================================
-- DROP TRIGGERS FIRST (before any tables)
-- ============================================================================
DROP TRIGGER IF EXISTS projects_updated_at;
DROP TRIGGER IF EXISTS projects_fts_insert;
DROP TRIGGER IF EXISTS projects_fts_delete;
DROP TRIGGER IF EXISTS projects_fts_update;
DROP TRIGGER IF EXISTS users_updated_at;
DROP TRIGGER IF EXISTS user_agents_updated_at;
DROP TRIGGER IF EXISTS tags_updated_at;
DROP TRIGGER IF EXISTS prds_updated_at;
DROP TRIGGER IF EXISTS spec_changes_updated_at;
DROP TRIGGER IF EXISTS spec_capabilities_updated_at;
DROP TRIGGER IF EXISTS spec_capabilities_history_updated_at;
DROP TRIGGER IF EXISTS spec_requirements_updated_at;
DROP TRIGGER IF EXISTS spec_scenarios_updated_at;
DROP TRIGGER IF EXISTS spec_change_tasks_updated_at;
DROP TRIGGER IF EXISTS spec_deltas_updated_at;
DROP TRIGGER IF EXISTS task_spec_links_updated_at;
DROP TRIGGER IF EXISTS prd_spec_sync_history_updated_at;
DROP TRIGGER IF EXISTS spec_materializations_updated_at;
DROP TRIGGER IF EXISTS tasks_updated_at;
DROP TRIGGER IF EXISTS tasks_fts_insert;
DROP TRIGGER IF EXISTS tasks_fts_delete;
DROP TRIGGER IF EXISTS tasks_fts_update;
DROP TRIGGER IF EXISTS agent_executions_updated_at;
DROP TRIGGER IF EXISTS pr_reviews_updated_at;
DROP TRIGGER IF EXISTS context_configurations_updated_at;
DROP TRIGGER IF EXISTS context_snapshots_updated_at;
DROP TRIGGER IF EXISTS context_usage_patterns_updated_at;
DROP TRIGGER IF EXISTS ast_spec_mappings_updated_at;
DROP TRIGGER IF EXISTS context_templates_updated_at;
DROP TRIGGER IF EXISTS api_tokens_updated_at;
DROP TRIGGER IF EXISTS update_task_completion_stats;
DROP TRIGGER IF EXISTS update_task_completion_stats_insert;
DROP TRIGGER IF EXISTS update_task_completion_stats_delete;
DROP TRIGGER IF EXISTS update_task_actual_hours;
DROP TRIGGER IF EXISTS update_task_on_pr_merge;
DROP TRIGGER IF EXISTS ideate_sessions_updated_at;
DROP TRIGGER IF EXISTS prd_output_templates_updated_at;

-- ============================================================================
-- DROP VIEWS (after triggers)
-- ============================================================================
DROP VIEW IF EXISTS project_search;
DROP VIEW IF EXISTS projects_with_git;
DROP VIEW IF EXISTS active_projects;

-- ============================================================================
-- DROP TELEMETRY TABLES
-- ============================================================================
DROP TABLE IF EXISTS telemetry_stats;
DROP TABLE IF EXISTS telemetry_events;
DROP TABLE IF EXISTS telemetry_settings;

-- ============================================================================
-- DROP CLOUD SYNC TABLES
-- ============================================================================
DROP TABLE IF EXISTS sync_state;
DROP TABLE IF EXISTS sync_snapshots;

-- ============================================================================
-- DROP SYSTEM & SECURITY TABLES
-- ============================================================================
DROP TABLE IF EXISTS system_settings;
DROP TABLE IF EXISTS storage_metadata;
DROP TABLE IF EXISTS api_tokens;
DROP TABLE IF EXISTS password_attempts;
DROP TABLE IF EXISTS encryption_settings;

-- ============================================================================
-- DROP CONTEXT MANAGEMENT TABLES (reverse dependency order)
-- ============================================================================
DROP TABLE IF EXISTS context_templates;
DROP TABLE IF EXISTS ast_spec_mappings;
DROP TABLE IF EXISTS context_usage_patterns;
DROP TABLE IF EXISTS context_snapshots;
DROP TABLE IF EXISTS context_configurations;

-- ============================================================================
-- DROP AI USAGE TABLES
-- ============================================================================
DROP TABLE IF EXISTS ai_usage_logs;

-- ============================================================================
-- DROP OPENSPEC-TASK LINK TABLES
-- ============================================================================
DROP TABLE IF EXISTS spec_materializations;
DROP TABLE IF EXISTS prd_spec_sync_history;
DROP TABLE IF EXISTS task_spec_links;

-- ============================================================================
-- DROP AGENT EXECUTION TABLES
-- ============================================================================
DROP TABLE IF EXISTS pr_reviews;
DROP TABLE IF EXISTS agent_executions;

-- ============================================================================
-- DROP TASK TABLES
-- ============================================================================
DROP TABLE IF EXISTS tasks_fts;
DROP TABLE IF EXISTS tasks;

-- ============================================================================
-- DROP OPENSPEC TABLES (reverse dependency order)
-- ============================================================================
DROP TABLE IF EXISTS spec_deltas;
DROP TABLE IF EXISTS spec_change_tasks;
DROP TABLE IF EXISTS spec_scenarios;
DROP TABLE IF EXISTS spec_requirements;
DROP TABLE IF EXISTS spec_capabilities_history;
DROP TABLE IF EXISTS spec_capabilities;
DROP TABLE IF EXISTS spec_changes;

-- ============================================================================
<<<<<<< HEAD
-- DROP IDEATE TABLES (from migrations 002-012)
-- ============================================================================
-- PRD Generation tables (migration 007)
=======
-- DROP IDEATE TABLES
-- ============================================================================
-- PRD Generation tables
>>>>>>> 76e4aa62
DROP TABLE IF EXISTS ideate_generation_stats;
DROP TABLE IF EXISTS ideate_generations;
DROP TABLE IF EXISTS ideate_validation_rules;
DROP TABLE IF EXISTS ideate_section_generations;
DROP TABLE IF EXISTS ideate_exports;
DROP TABLE IF EXISTS ideate_prd_generations;

<<<<<<< HEAD
-- PRD Output Templates (migration 009)
DROP TABLE IF EXISTS prd_output_templates;

-- Dependency Intelligence tables (migration 004)
=======
-- PRD Output Templates
DROP TABLE IF EXISTS prd_output_templates;

-- Dependency Intelligence tables
>>>>>>> 76e4aa62
DROP TABLE IF EXISTS circular_dependencies;
DROP TABLE IF EXISTS quick_win_features;
DROP TABLE IF EXISTS build_order_optimization;
DROP TABLE IF EXISTS dependency_analysis_cache;
DROP TABLE IF EXISTS feature_dependencies;

<<<<<<< HEAD
-- Expert Roundtable tables (migration 006)
=======
-- Expert Roundtable tables
>>>>>>> 76e4aa62
DROP TABLE IF EXISTS roundtable_insights;
DROP TABLE IF EXISTS expert_suggestions;
DROP TABLE IF EXISTS roundtable_messages;
DROP TABLE IF EXISTS roundtable_participants;
DROP TABLE IF EXISTS roundtable_sessions;
DROP TABLE IF EXISTS expert_personas;

<<<<<<< HEAD
-- Research Analysis Cache (migration 005)
DROP TABLE IF EXISTS competitor_analysis_cache;

-- Ideate core tables (migration 002)
=======
-- Research Analysis Cache
DROP TABLE IF EXISTS competitor_analysis_cache;

-- Ideate core tables
>>>>>>> 76e4aa62
DROP TABLE IF EXISTS prd_quickstart_templates;
DROP TABLE IF EXISTS ideate_research;
DROP TABLE IF EXISTS ideate_risks;
DROP TABLE IF EXISTS ideate_dependencies;
DROP TABLE IF EXISTS ideate_roadmap;
DROP TABLE IF EXISTS ideate_technical;
DROP TABLE IF EXISTS ideate_ux;
DROP TABLE IF EXISTS ideate_features;
DROP TABLE IF EXISTS ideate_overview;
DROP TABLE IF EXISTS ideate_sessions;

-- PRDs table (must be dropped after ideate_sessions due to FK)
DROP TABLE IF EXISTS prds;

-- ============================================================================
-- DROP USER & AGENT TABLES
-- ============================================================================
DROP TABLE IF EXISTS user_agents;
DROP TABLE IF EXISTS tags;
DROP TABLE IF EXISTS users;

-- ============================================================================
-- DROP PROJECT TABLES
-- ============================================================================
DROP TABLE IF EXISTS projects_fts;
DROP TABLE IF EXISTS projects;<|MERGE_RESOLUTION|>--- conflicted
+++ resolved
@@ -116,15 +116,9 @@
 DROP TABLE IF EXISTS spec_changes;
 
 -- ============================================================================
-<<<<<<< HEAD
--- DROP IDEATE TABLES (from migrations 002-012)
--- ============================================================================
--- PRD Generation tables (migration 007)
-=======
 -- DROP IDEATE TABLES
 -- ============================================================================
 -- PRD Generation tables
->>>>>>> 76e4aa62
 DROP TABLE IF EXISTS ideate_generation_stats;
 DROP TABLE IF EXISTS ideate_generations;
 DROP TABLE IF EXISTS ideate_validation_rules;
@@ -132,28 +126,17 @@
 DROP TABLE IF EXISTS ideate_exports;
 DROP TABLE IF EXISTS ideate_prd_generations;
 
-<<<<<<< HEAD
--- PRD Output Templates (migration 009)
-DROP TABLE IF EXISTS prd_output_templates;
-
--- Dependency Intelligence tables (migration 004)
-=======
 -- PRD Output Templates
 DROP TABLE IF EXISTS prd_output_templates;
 
 -- Dependency Intelligence tables
->>>>>>> 76e4aa62
 DROP TABLE IF EXISTS circular_dependencies;
 DROP TABLE IF EXISTS quick_win_features;
 DROP TABLE IF EXISTS build_order_optimization;
 DROP TABLE IF EXISTS dependency_analysis_cache;
 DROP TABLE IF EXISTS feature_dependencies;
 
-<<<<<<< HEAD
--- Expert Roundtable tables (migration 006)
-=======
 -- Expert Roundtable tables
->>>>>>> 76e4aa62
 DROP TABLE IF EXISTS roundtable_insights;
 DROP TABLE IF EXISTS expert_suggestions;
 DROP TABLE IF EXISTS roundtable_messages;
@@ -161,17 +144,10 @@
 DROP TABLE IF EXISTS roundtable_sessions;
 DROP TABLE IF EXISTS expert_personas;
 
-<<<<<<< HEAD
--- Research Analysis Cache (migration 005)
-DROP TABLE IF EXISTS competitor_analysis_cache;
-
--- Ideate core tables (migration 002)
-=======
 -- Research Analysis Cache
 DROP TABLE IF EXISTS competitor_analysis_cache;
 
 -- Ideate core tables
->>>>>>> 76e4aa62
 DROP TABLE IF EXISTS prd_quickstart_templates;
 DROP TABLE IF EXISTS ideate_research;
 DROP TABLE IF EXISTS ideate_risks;
